--- conflicted
+++ resolved
@@ -178,15 +178,12 @@
 		log.Info("Detected platform Rocky Linux")
 		platformName = updateconstants.PlatformRockyLinux
 		downloadPlatformOverride = updateconstants.PlatformLinux
-<<<<<<< HEAD
 	} else if strings.Contains(platformName, updateconstants.PlatformFlatcar) {
 		log.Info("Detected platform Flatcar")
 		platformName = updateconstants.PlatformFlatcar
-=======
 	} else if strings.Contains(platformName, updateconstants.PlatformAlmaLinux) {
 		log.Info("Detected platform AlmaLinux")
 		platformName = updateconstants.PlatformAlmaLinux
->>>>>>> e83d4b55
 		downloadPlatformOverride = updateconstants.PlatformLinux
 	} else if strings.Contains(platformName, updateconstants.PlatformSuseOS) {
 		log.Info("Detected platform SuseOS")
