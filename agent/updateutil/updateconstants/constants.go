--- conflicted
+++ resolved
@@ -96,13 +96,11 @@
 	// PlatformRockyLinux represents Rocky Linux
 	PlatformRockyLinux = "rocky"
 
-<<<<<<< HEAD
 	// PlatformFlatcar represents Flatcar
 	PlatformFlatcar = "flatcar"
-=======
+  
 	// PlatformAlmaLinux represents AlmaLinux
 	PlatformAlmaLinux = "almalinux"
->>>>>>> e83d4b55
 
 	// PlatformSuse represents SLES(SUSe)
 	PlatformSuseOS = "sles"
